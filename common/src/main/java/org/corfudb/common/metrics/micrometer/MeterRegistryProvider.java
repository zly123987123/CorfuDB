package org.corfudb.common.metrics.micrometer;

import io.micrometer.core.instrument.Clock;
import io.micrometer.core.instrument.Meter;
import io.micrometer.core.instrument.MeterRegistry;
import io.micrometer.core.instrument.Tag;
import io.micrometer.core.instrument.Tags;
import io.micrometer.core.instrument.logging.LoggingRegistryConfig;
import io.micrometer.wavefront.WavefrontConfig;
import io.micrometer.wavefront.WavefrontMeterRegistry;
import lombok.extern.slf4j.Slf4j;
import org.corfudb.common.metrics.micrometer.registries.LoggingMeterRegistryWithHistogramSupport;
import org.slf4j.Logger;

import java.time.Duration;
import java.util.Optional;
import java.util.function.Supplier;

/**
 * A configuration class for a meter (metrics) registry.
 */
@Slf4j
public class MeterRegistryProvider {
    private static Optional<MeterRegistry> meterRegistry = Optional.empty();
    private static Optional<String> id = Optional.empty();
    private static Optional<MetricType> metricType = Optional.empty();

    private MeterRegistryProvider() {

    }

    static enum MetricType {
        SERVER,
        CLIENT
    }

    /**
     * Class that initializes the Meter Registry.
     */
    public static class MeterRegistryInitializer extends MeterRegistryProvider {

        /**
         * Configure the meter registry of type LoggingMeterRegistry for Corfu server.
         * All the metrics registered with this meter registry will be exported via provided logging sink with
         * the provided loggingInterval frequency.
         *
         * @param logger          An instance of the logger to print metrics.
         * @param loggingInterval A duration between log appends for every metric.
         * @param identifier      A global identifier to tag every metric with.
         */
        public static void initServerMetrics(Logger logger, Duration loggingInterval, String identifier) {
            metricType = Optional.of(MetricType.SERVER);
            init(logger, loggingInterval, identifier);
        }

        /**
         * Configure the meter registry of type LoggingMeterRegistry for Corfu client.
         * All the metrics registered with this meter registry will be exported via provided logging sink with
         * the provided loggingInterval frequency.
         *
         * @param logger          An instance of the logger to print metrics.
         * @param loggingInterval A duration between log appends for every metric.
         * @param identifier      A global identifier to tag every metric with.
         */
<<<<<<< HEAD
        public static synchronized void initLoggingRegistry(Logger logger, Duration loggingInterval,
                                                            String identifier) {
=======
        public static void initClientMetrics(Logger logger, Duration loggingInterval, String identifier) {
            metricType = Optional.of(MetricType.CLIENT);
            init(logger, loggingInterval, identifier);
        }


        private static synchronized void init(Logger logger, Duration loggingInterval, String identifier) {
>>>>>>> 24b85a5c
            Supplier<Optional<MeterRegistry>> supplier = () -> {
                LoggingRegistryConfig config = new IntervalLoggingConfig(loggingInterval);
                LoggingMeterRegistryWithHistogramSupport registry =
                        new LoggingMeterRegistryWithHistogramSupport(config, logger::debug);
                return Optional.of(registry);
            };

            init(supplier, identifier);
        }

        /**
         * Configure the meter registry of type WavefrontMeterRegistry. All the metrics registered
         * with this meter registry will be exported to the configured Wavefront proxy.
         *
         * @param config     A config for Wavefront proxy.
         * @param identifier A global identifier to tag every metric with.
         */
        public static synchronized void initWavefrontRegistry(WavefrontProxyConfig config,
                                                              String identifier) {
            Supplier<WavefrontConfig> wavefrontConfigSupplier = () -> new WavefrontConfig() {
                @Override
                public String uri() {
                    return String.format("proxy://%s:%s", config.getHost(), config.getPort());
                }

                @Override
                public String get(String key) {
                    return null;
                }

                @Override
                public String apiToken() {
                    return config.getApiToken();
                }

                @Override
                public Duration step() {
                    return config.getExportDuration();
                }
            };
            Supplier<Optional<MeterRegistry>> supplier = () -> {
                MeterRegistry registry =
                        new WavefrontMeterRegistry(wavefrontConfigSupplier.get(), Clock.SYSTEM);
                return Optional.of(registry);
            };

            init(supplier, identifier);
        }

        private static void init(Supplier<Optional<MeterRegistry>> meterRegistrySupplier,
                                 String identifier) {
            if (meterRegistry.isPresent()) {
                log.warn("Registry has already been initialized.");
<<<<<<< HEAD
            } else {
                meterRegistry = meterRegistrySupplier.get();
                meterRegistry.ifPresent(registry -> registry.config().commonTags("id", identifier));
                JVMMetrics.register(meterRegistry);
                id = Optional.of(identifier);
=======
>>>>>>> 24b85a5c
            }
        }
    }

    /**
     * Get the previously configured meter registry.
     * If the registry has not been previously configured, return an empty option.
     *
     * @return An optional configured meter registry.
     */
    public static synchronized Optional<MeterRegistry> getInstance() {
        return meterRegistry;
    }

    /**
     * Get the metric type of this registry.
     *
     * @return An optional metric type.
     */
    public static synchronized Optional<MetricType> getMetricType() {
        return metricType;
    }

    /**
     * Remove the meter by id.
     *
     * @param name Name of a meter.
     * @param tags Tags.
     * @param type Type of a meter.
     */
    public static synchronized void deregisterServerMeter(String name, Tags tags, Meter.Type type) {
        if (!meterRegistry.isPresent()) {
            return;
        }
        if (!id.isPresent()) {
            throw new IllegalStateException("Id must be present to deregister meters.");
        }
        String server = id.get();
        Tags tagsToLookFor = tags.and(Tag.of("id", server));
        Meter.Id id = new Meter.Id(name, tagsToLookFor, null, null, type);
        meterRegistry.ifPresent(registry -> registry.remove(id));
    }
}<|MERGE_RESOLUTION|>--- conflicted
+++ resolved
@@ -1,27 +1,22 @@
 package org.corfudb.common.metrics.micrometer;
 
-import io.micrometer.core.instrument.Clock;
 import io.micrometer.core.instrument.Meter;
 import io.micrometer.core.instrument.MeterRegistry;
 import io.micrometer.core.instrument.Tag;
 import io.micrometer.core.instrument.Tags;
-import io.micrometer.core.instrument.logging.LoggingRegistryConfig;
-import io.micrometer.wavefront.WavefrontConfig;
-import io.micrometer.wavefront.WavefrontMeterRegistry;
+import io.micrometer.core.instrument.composite.CompositeMeterRegistry;
 import lombok.extern.slf4j.Slf4j;
-import org.corfudb.common.metrics.micrometer.registries.LoggingMeterRegistryWithHistogramSupport;
-import org.slf4j.Logger;
+import org.corfudb.common.metrics.micrometer.initializers.RegistryInitializer;
 
-import java.time.Duration;
+import java.util.List;
 import java.util.Optional;
-import java.util.function.Supplier;
 
 /**
  * A configuration class for a meter (metrics) registry.
  */
 @Slf4j
 public class MeterRegistryProvider {
-    private static Optional<MeterRegistry> meterRegistry = Optional.empty();
+    private static final CompositeMeterRegistry meterRegistry = new CompositeMeterRegistry();
     private static Optional<String> id = Optional.empty();
     private static Optional<MetricType> metricType = Optional.empty();
 
@@ -40,103 +35,75 @@
     public static class MeterRegistryInitializer extends MeterRegistryProvider {
 
         /**
-         * Configure the meter registry of type LoggingMeterRegistry for Corfu server.
-         * All the metrics registered with this meter registry will be exported via provided logging sink with
-         * the provided loggingInterval frequency.
+         * Configure the registries for the corfu server.
          *
-         * @param logger          An instance of the logger to print metrics.
-         * @param loggingInterval A duration between log appends for every metric.
-         * @param identifier      A global identifier to tag every metric with.
+         * @param inits      A list of registry initializers.
+         * @param identifier A global identifier to tag every metric with.
          */
-        public static void initServerMetrics(Logger logger, Duration loggingInterval, String identifier) {
+        public static void initServerMetrics(List<RegistryInitializer> inits, String identifier) {
             metricType = Optional.of(MetricType.SERVER);
-            init(logger, loggingInterval, identifier);
+            id = Optional.of(identifier);
+            populateCompositeRegistry(inits);
         }
 
         /**
-         * Configure the meter registry of type LoggingMeterRegistry for Corfu client.
-         * All the metrics registered with this meter registry will be exported via provided logging sink with
-         * the provided loggingInterval frequency.
+         * Configure the registries for the corfu client.
          *
-         * @param logger          An instance of the logger to print metrics.
-         * @param loggingInterval A duration between log appends for every metric.
-         * @param identifier      A global identifier to tag every metric with.
+         * @param inits      A list of registry initializers.
+         * @param identifier A global identifier to tag every metric with.
          */
-<<<<<<< HEAD
-        public static synchronized void initLoggingRegistry(Logger logger, Duration loggingInterval,
-                                                            String identifier) {
-=======
-        public static void initClientMetrics(Logger logger, Duration loggingInterval, String identifier) {
+        public static void initClientMetrics(List<RegistryInitializer> inits, String identifier) {
             metricType = Optional.of(MetricType.CLIENT);
-            init(logger, loggingInterval, identifier);
+            id = Optional.of(identifier);
+            populateCompositeRegistry(inits);
         }
 
-
-        private static synchronized void init(Logger logger, Duration loggingInterval, String identifier) {
->>>>>>> 24b85a5c
-            Supplier<Optional<MeterRegistry>> supplier = () -> {
-                LoggingRegistryConfig config = new IntervalLoggingConfig(loggingInterval);
-                LoggingMeterRegistryWithHistogramSupport registry =
-                        new LoggingMeterRegistryWithHistogramSupport(config, logger::debug);
-                return Optional.of(registry);
-            };
-
-            init(supplier, identifier);
+        private static void populateCompositeRegistry(List<RegistryInitializer> inits) {
+            inits.forEach(init -> {
+                try {
+                    MeterRegistry registry = init.createRegistry();
+                    addToCompositeRegistry(registry);
+                } catch (RuntimeException re) {
+                    log.error("Issue initializing this registry. Skipping.", re);
+                }
+            });
         }
 
-        /**
-         * Configure the meter registry of type WavefrontMeterRegistry. All the metrics registered
-         * with this meter registry will be exported to the configured Wavefront proxy.
-         *
-         * @param config     A config for Wavefront proxy.
-         * @param identifier A global identifier to tag every metric with.
-         */
-        public static synchronized void initWavefrontRegistry(WavefrontProxyConfig config,
-                                                              String identifier) {
-            Supplier<WavefrontConfig> wavefrontConfigSupplier = () -> new WavefrontConfig() {
-                @Override
-                public String uri() {
-                    return String.format("proxy://%s:%s", config.getHost(), config.getPort());
-                }
-
-                @Override
-                public String get(String key) {
-                    return null;
-                }
-
-                @Override
-                public String apiToken() {
-                    return config.getApiToken();
-                }
-
-                @Override
-                public Duration step() {
-                    return config.getExportDuration();
-                }
-            };
-            Supplier<Optional<MeterRegistry>> supplier = () -> {
-                MeterRegistry registry =
-                        new WavefrontMeterRegistry(wavefrontConfigSupplier.get(), Clock.SYSTEM);
-                return Optional.of(registry);
-            };
-
-            init(supplier, identifier);
+        private static void addToCompositeRegistry(MeterRegistry registry) {
+            if (containsRegistry(registry)) {
+                log.warn("This registry has already been initialized.");
+                removeRegistry(registry);
+            }
+            addRegistry(registry);
         }
 
-        private static void init(Supplier<Optional<MeterRegistry>> meterRegistrySupplier,
-                                 String identifier) {
-            if (meterRegistry.isPresent()) {
-                log.warn("Registry has already been initialized.");
-<<<<<<< HEAD
-            } else {
-                meterRegistry = meterRegistrySupplier.get();
-                meterRegistry.ifPresent(registry -> registry.config().commonTags("id", identifier));
-                JVMMetrics.register(meterRegistry);
-                id = Optional.of(identifier);
-=======
->>>>>>> 24b85a5c
-            }
+        private static void addRegistry(MeterRegistry componentRegistry) {
+            meterRegistry.add(componentRegistry);
         }
+
+        private static void removeRegistry(MeterRegistry componentRegistry) {
+            meterRegistry.remove(componentRegistry);
+        }
+    }
+
+
+    /**
+     * Returns true if the composite contains component.
+     *
+     * @return Returns true if this registry is present.
+     */
+    public static boolean containsRegistry(MeterRegistry componentRegistry) {
+        return meterRegistry.getRegistries().contains(componentRegistry);
+    }
+
+
+    /**
+     * Returns true if no registries were registered with the composite registry.
+     *
+     * @return Returns true if 0 registries, false otherwise.
+     */
+    public static boolean isEmpty() {
+        return meterRegistry.getRegistries().isEmpty();
     }
 
     /**
@@ -146,7 +113,7 @@
      * @return An optional configured meter registry.
      */
     public static synchronized Optional<MeterRegistry> getInstance() {
-        return meterRegistry;
+        return Optional.of(meterRegistry);
     }
 
     /**
@@ -166,15 +133,13 @@
      * @param type Type of a meter.
      */
     public static synchronized void deregisterServerMeter(String name, Tags tags, Meter.Type type) {
-        if (!meterRegistry.isPresent()) {
+        if (!id.isPresent()) {
+            log.warn("Id must be present to deregister meters.");
             return;
-        }
-        if (!id.isPresent()) {
-            throw new IllegalStateException("Id must be present to deregister meters.");
         }
         String server = id.get();
         Tags tagsToLookFor = tags.and(Tag.of("id", server));
-        Meter.Id id = new Meter.Id(name, tagsToLookFor, null, null, type);
-        meterRegistry.ifPresent(registry -> registry.remove(id));
+        Meter.Id meterId = new Meter.Id(name, tagsToLookFor, null, null, type);
+        meterRegistry.remove(meterId);
     }
 }