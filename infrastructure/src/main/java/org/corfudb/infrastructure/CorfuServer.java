--- conflicted
+++ resolved
@@ -232,7 +232,6 @@
             try {
                 LoggerContext context = (LoggerContext) LoggerFactory.getILoggerFactory();
                 Optional.ofNullable(context.exists(DEFAULT_METRICS_LOGGER_NAME))
-<<<<<<< HEAD
                         .ifPresent(logger -> {
                             RegistryInitializer loggingRegistryInitializer =
                                     LoggingRegistryInitializer.builder()
@@ -244,11 +243,7 @@
                                     registryInitializersList,
                                     localEndpoint);
                         });
-=======
-                        .ifPresent(logger -> MeterRegistryProvider.MeterRegistryInitializer
-                                .initServerMetrics(logger, DEFAULT_METRICS_LOGGING_INTERVAL, localEndpoint));
->>>>>>> 169665a0
-            } catch (IllegalStateException ise) {
+            }  catch (IllegalStateException ise) {
                 log.warn("Registry has been previously initialized. Skipping.");
             }
 
