--- conflicted
+++ resolved
@@ -19,10 +19,6 @@
 import org.corfudb.infrastructure.remotecorfutable.utils.KeyEncodingUtil;
 import org.corfudb.runtime.exceptions.unrecoverable.UnrecoverableCorfuError;
 import org.corfudb.runtime.exceptions.unrecoverable.UnrecoverableCorfuInterruptedError;
-<<<<<<< HEAD
-import org.rocksdb.BuiltinComparator;
-=======
->>>>>>> 5f235c0a
 import org.rocksdb.ColumnFamilyDescriptor;
 import org.rocksdb.ColumnFamilyHandle;
 import org.rocksdb.ColumnFamilyOptions;
@@ -45,18 +41,6 @@
 import java.util.concurrent.ConcurrentHashMap;
 import java.util.concurrent.ThreadPoolExecutor;
 import java.util.concurrent.TimeUnit;
-<<<<<<< HEAD
-
-import static org.corfudb.infrastructure.remotecorfutable.utils.DatabaseConstants.EMPTY_VALUE;
-import static org.corfudb.infrastructure.remotecorfutable.utils.DatabaseConstants.INVALID_DATABASE_KEY_MSG;
-import static org.corfudb.infrastructure.remotecorfutable.utils.DatabaseConstants.INVALID_STREAM_ID_MSG;
-import static org.corfudb.infrastructure.remotecorfutable.utils.DatabaseConstants.LATEST_VERSION_READ;
-import static org.corfudb.infrastructure.remotecorfutable.utils.DatabaseConstants.METADATA_COLUMN_CACHE_SIZE;
-import static org.corfudb.infrastructure.remotecorfutable.utils.DatabaseConstants.METADATA_COLUMN_SUFFIX;
-import static org.corfudb.infrastructure.remotecorfutable.utils.DatabaseConstants.isEmpty;
-import static org.corfudb.infrastructure.remotecorfutable.utils.KeyEncodingUtil.validateDatabaseKey;
-=======
->>>>>>> 5f235c0a
 
 /**
  * The DatabaseHandler provides an interface for the RocksDB instance storing data for server side
@@ -75,11 +59,7 @@
     private final RocksDB database;
     //instead of using this use completable future
     private final ThreadPoolExecutor threadPoolExecutor;
-<<<<<<< HEAD
-    private final long SHUTDOWN_TIMEOUT;
-=======
     private final long shutdownTimeout;
->>>>>>> 5f235c0a
     private final Map<UUID, ColumnFamilyHandlePair> columnFamilies;
 
     /**
@@ -88,17 +68,10 @@
      * @param dataPath The filepath for the database files.
      * @param options The configuration options to start the database.
      * @param threadPoolExecutor The thread pool to serve client requests.
-<<<<<<< HEAD
-     * @param SHUTDOWN_TIMEOUT The amount of time to await termination of threadPoolExecutor
-     */
-    public DatabaseHandler(@NonNull Path dataPath, @NonNull Options options,
-                           @NonNull ThreadPoolExecutor threadPoolExecutor, @NonNull long SHUTDOWN_TIMEOUT) {
-=======
      * @param shutdownTimeout The amount of time to await termination of threadPoolExecutor
      */
     public DatabaseHandler(@NonNull Path dataPath, @NonNull Options options,
                            @NonNull ThreadPoolExecutor threadPoolExecutor, long shutdownTimeout) {
->>>>>>> 5f235c0a
         try {
             RocksDB.destroyDB(dataPath.toFile().getAbsolutePath(), options);
             this.database = RocksDB.open(options, dataPath.toFile().getAbsolutePath());
@@ -110,11 +83,7 @@
 
         //Must be initialized as an empty map and updated through the add table function
         this.columnFamilies = new ConcurrentHashMap<>();
-<<<<<<< HEAD
-        this.SHUTDOWN_TIMEOUT = SHUTDOWN_TIMEOUT;
-=======
         this.shutdownTimeout = shutdownTimeout;
->>>>>>> 5f235c0a
     }
 
     /**
@@ -767,11 +736,7 @@
     public void close() {
         threadPoolExecutor.shutdown();
         try {
-<<<<<<< HEAD
-            threadPoolExecutor.awaitTermination(SHUTDOWN_TIMEOUT, TimeUnit.SECONDS);
-=======
             threadPoolExecutor.awaitTermination(shutdownTimeout, TimeUnit.SECONDS);
->>>>>>> 5f235c0a
         } catch (InterruptedException e) {
             log.debug("Database Handler executor awaitTermination interrupted.", e);
             throw new UnrecoverableCorfuInterruptedError(e);
@@ -791,14 +756,6 @@
      */
     @DoNotCall
     @Deprecated
-<<<<<<< HEAD
-    protected List<byte[][]> fullDatabaseScan(UUID streamID) {
-        List<byte[][]> allEntries = new LinkedList<>();
-        try (RocksIterator iter = database.newIterator(columnFamilies.get(streamID).getStreamTable())) {
-            iter.seekToFirst();
-            while (iter.isValid()) {
-                allEntries.add(new byte[][]{iter.key(), iter.value()});
-=======
     protected List<RemoteCorfuTableEntry> fullDatabaseScan(UUID streamID) {
         List<RemoteCorfuTableEntry> allEntries = new LinkedList<>();
         try (RocksIterator iter = database.newIterator(columnFamilies.get(streamID).getStreamTable())) {
@@ -806,7 +763,6 @@
             while (iter.isValid()) {
                 allEntries.add(new RemoteCorfuTableEntry(new RemoteCorfuTableVersionedKey(iter.key()),
                         ByteString.copyFrom(iter.value())));
->>>>>>> 5f235c0a
                 iter.next();
             }
         }
